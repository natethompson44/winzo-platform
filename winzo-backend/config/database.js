const { Sequelize } = require('sequelize');
<<<<<<< HEAD

const sequelize = new Sequelize(process.env.DATABASE_URL || '', {
  dialect: 'postgres',
  logging: false,
});
=======
require('dotenv').config();

// Centralized database configuration. Supports DATABASE_URL for Railway or
// individual connection parameters for local development.
const sequelize = process.env.DATABASE_URL
  ? new Sequelize(process.env.DATABASE_URL, {
      dialect: 'postgres',
      protocol: 'postgres',
      logging: false,
      define: { underscored: true, freezeTableName: true }
    })
  : new Sequelize(
      process.env.DB_NAME || 'winzo',
      process.env.DB_USER || 'postgres',
      process.env.DB_PASSWORD || '',
      {
        host: process.env.DB_HOST || 'localhost',
        port: process.env.DB_PORT || 5432,
        dialect: 'postgres',
        logging: false,
        define: { underscored: true, freezeTableName: true }
      }
    );
>>>>>>> d713c597

module.exports = sequelize;<|MERGE_RESOLUTION|>--- conflicted
+++ resolved
@@ -1,11 +1,3 @@
-const { Sequelize } = require('sequelize');
-<<<<<<< HEAD
-
-const sequelize = new Sequelize(process.env.DATABASE_URL || '', {
-  dialect: 'postgres',
-  logging: false,
-});
-=======
 require('dotenv').config();
 
 // Centralized database configuration. Supports DATABASE_URL for Railway or
@@ -29,6 +21,5 @@
         define: { underscored: true, freezeTableName: true }
       }
     );
->>>>>>> d713c597
 
 module.exports = sequelize;