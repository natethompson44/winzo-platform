--- conflicted
+++ resolved
@@ -1,21 +1,5 @@
 const express = require('express');
 const cors = require('cors');
-<<<<<<< HEAD
-const authRoutes = require('./routes/auth');
-const initDb = require('./database/init');
-
-const app = express();
-app.use(cors());
-app.use(express.json());
-
-app.use('/auth', authRoutes);
-
-const PORT = process.env.PORT || 3000;
-
-initDb().then(() => {
-  app.listen(PORT, () => console.log(`Server running on port ${PORT}`));
-});
-=======
 const helmet = require('helmet');
 require('dotenv').config();
 
@@ -41,5 +25,4 @@
 });
 
 const PORT = process.env.PORT || 5000;
-app.listen(PORT, () => console.log(`Server started on port ${PORT}`));
->>>>>>> d713c597
+app.listen(PORT, () => console.log(`Server started on port ${PORT}`));