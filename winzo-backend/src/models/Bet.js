--- conflicted
+++ resolved
@@ -1,18 +1,3 @@
-<<<<<<< HEAD
-const { DataTypes } = require('sequelize');
-const sequelize = require('../../config/database');
-const User = require('./User');
-
-const Bet = sequelize.define('Bet', {
-  amount: {
-    type: DataTypes.FLOAT,
-    allowNull: false,
-  },
-});
-
-Bet.belongsTo(User);
-User.hasMany(Bet);
-=======
 const { DataTypes, Model } = require('sequelize');
 const sequelize = require('../../config/database');
 const User = require('./User');
@@ -60,6 +45,5 @@
 
 User.hasMany(Bet, { foreignKey: 'userId' });
 Bet.belongsTo(User, { foreignKey: 'userId' });
->>>>>>> d713c597
 
 module.exports = Bet;