<<<<<<< HEAD
const { DataTypes } = require('sequelize');
const sequelize = require('../../config/database');

const User = sequelize.define('User', {
  username: {
    type: DataTypes.STRING,
    allowNull: false,
    unique: true,
  },
  password: {
    type: DataTypes.STRING,
    allowNull: false,
  },
});
=======
const { DataTypes, Model } = require('sequelize');
const sequelize = require('../../config/database');

/**
 * User model represents a player on the WINZO platform. Each user is
 * associated with a unique inviteCode which can be used by new players to
 * register. Users maintain a walletBalance that is updated when bets are
 * placed or settled.
 */
class User extends Model {}

User.init(
  {
    id: {
      type: DataTypes.UUID,
      defaultValue: DataTypes.UUIDV4,
      primaryKey: true,
    },
    username: {
      type: DataTypes.STRING,
      allowNull: false,
      unique: true,
    },
    password: {
      type: DataTypes.STRING,
      allowNull: false,
    },
    inviteCode: {
      type: DataTypes.STRING,
      allowNull: false,
      unique: true,
    },
    walletBalance: {
      type: DataTypes.DECIMAL(10, 2),
      allowNull: false,
      defaultValue: 0,
    },
  },
  {
    sequelize,
    modelName: 'user',
  }
);
>>>>>>> d713c597

module.exports = User;<|MERGE_RESOLUTION|>--- conflicted
+++ resolved
@@ -1,19 +1,3 @@
-<<<<<<< HEAD
-const { DataTypes } = require('sequelize');
-const sequelize = require('../../config/database');
-
-const User = sequelize.define('User', {
-  username: {
-    type: DataTypes.STRING,
-    allowNull: false,
-    unique: true,
-  },
-  password: {
-    type: DataTypes.STRING,
-    allowNull: false,
-  },
-});
-=======
 const { DataTypes, Model } = require('sequelize');
 const sequelize = require('../../config/database');
 
@@ -57,6 +41,5 @@
     modelName: 'user',
   }
 );
->>>>>>> d713c597
 
 module.exports = User;